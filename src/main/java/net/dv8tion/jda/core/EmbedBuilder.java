/*
 *     Copyright 2015-2017 Austin Keener & Michael Ritter
 *
 * Licensed under the Apache License, Version 2.0 (the "License");
 * you may not use this file except in compliance with the License.
 * You may obtain a copy of the License at
 *
 *     http://www.apache.org/licenses/LICENSE-2.0
 *
 * Unless required by applicable law or agreed to in writing, software
 * distributed under the License is distributed on an "AS IS" BASIS,
 * WITHOUT WARRANTIES OR CONDITIONS OF ANY KIND, either express or implied.
 * See the License for the specific language governing permissions and
 * limitations under the License.
 */
package net.dv8tion.jda.core;

import net.dv8tion.jda.core.entities.MessageEmbed;
import net.dv8tion.jda.core.entities.impl.MessageEmbedImpl;
import org.apache.http.util.Args;

import java.awt.Color;
import java.time.DateTimeException;
import java.time.Instant;
import java.time.LocalDateTime;
import java.time.OffsetDateTime;
import java.time.ZoneOffset;
import java.time.temporal.TemporalAccessor;
import java.util.LinkedList;
import java.util.List;
import java.util.regex.Pattern;

/**
 * Builder system used to build {@link net.dv8tion.jda.core.entities.MessageEmbed MessageEmbeds}.
 * <br>A visual breakdown of an Embed and how it relates to this class is available at
 * <a href="http://imgur.com/a/yOb5n" target="_blank">http://imgur.com/a/yOb5n</a>.
 *
 * @since  JDA 3.0
 * @author John A. Grosh
 */
public class EmbedBuilder
{
    public final static int TITLE_MAX_LENGTH = 256;
    public final static int VALUE_MAX_LENGTH = 1024;
    public final static int TEXT_MAX_LENGTH = 2048;
    public final static int URL_MAX_LENGTH = 2000;
    public final static String ZERO_WIDTH_SPACE = "\u200E";
<<<<<<< HEAD
    public final static Pattern URL_PATTERN = Pattern.compile("\\s*(https?|attachment):\\/\\/.+\\..{2,}\\s*", Pattern.CASE_INSENSITIVE);
    
=======
    public final static Pattern URL_PATTERN = Pattern.compile("\\s*https?:\\/\\/.+\\..{2,}\\s*", Pattern.CASE_INSENSITIVE);

>>>>>>> abcc0551
    private String url;
    private String title;
    private String description;
    private OffsetDateTime timestamp;
    private Color color;
    private MessageEmbed.Thumbnail thumbnail;
    private MessageEmbed.AuthorInfo author;
    private MessageEmbed.Footer footer;
    private MessageEmbed.ImageInfo image;
    private final List<MessageEmbed.Field> fields;

    /**
     * Creates an EmbedBuilder to be used to creates an embed to send.
     * <br>Every part of an embed can be removed or cleared by providing {@code null} to the setter method.
     */
    public EmbedBuilder()
    {
        this(null);
    }

    /**
     * Creates an EmbedBuilder using fields in an existing embed.
     *
     * @param  embed
     *         the existing embed
     */
    public EmbedBuilder(MessageEmbed embed)
    {
        fields = new LinkedList<>();
        if(embed != null)
        {
            this.url = embed.getUrl();
            this.title = embed.getTitle();
            this.description = embed.getDescription();
            this.timestamp = embed.getTimestamp();
            this.color = embed.getColor();
            this.thumbnail = embed.getThumbnail();
            this.author = embed.getAuthor();
            this.footer = embed.getFooter();
            this.image = embed.getImage();
            if (embed.getFields() != null)
                fields.addAll(embed.getFields());
        }
    }

    /**
     * Returns a {@link net.dv8tion.jda.core.entities.MessageEmbed MessageEmbed}
     * that has been checked as being valid for sending.
     *
     * @throws java.lang.IllegalStateException
     *         If the embed is empty. Can be checked with {@link #isEmpty()}.
     *
     * @return the built, sendable {@link net.dv8tion.jda.core.entities.MessageEmbed}
     */
    public MessageEmbed build()
    {
        if (isEmpty())
        {
            throw new IllegalStateException("Cannot build an empty embed!");
        }

        return new MessageEmbedImpl().setTitle(title)
                .setUrl(url)
                .setDescription(description)
                .setTimestamp(timestamp)
                .setColor(color)
                .setThumbnail(thumbnail)
                .setAuthor(author)
                .setFooter(footer)
                .setImage(image)
                .setFields(fields);
    }

    /**
     * Checks if the given embed is empty. Empty embeds will throw an exception if built
     *
     * @return true if the embed is empty and cannot be built
     */
    public boolean isEmpty()
    {
        return title == null
                && description == null
                && timestamp == null
                && color == null
                && thumbnail == null
                && author == null
                && footer == null
                && image == null
                && fields.isEmpty();
    }

    /**
     * Sets the Title of the embed.
     *
     * <p><b><a href="http://i.imgur.com/JgZtxIM.png">Example</a></b>
     *
     * @param  title
     *         the title of the embed
     * @param  url
     *         Makes the title into a hyperlink pointed at this url.
     *
     * @throws java.lang.IllegalArgumentException
     *         <ul>
     *             <li>If the provided {@code title} is an empty String.</li>
     *             <li>If the length of {@code title} is greater than {@link net.dv8tion.jda.core.EmbedBuilder#TITLE_MAX_LENGTH}.</li>
     *             <li>If the length of {@code url} is longer than {@link net.dv8tion.jda.core.EmbedBuilder#URL_MAX_LENGTH}.</li>
     *             <li>If the provided {@code url} is not a properly formatted http or https url.</li>
     *         </ul>
     *
     * @return the builder after the title has been set
     */
    public EmbedBuilder setTitle(String title, String url)
    {
        if (title == null)
        {
            this.title = null;
            this.url = null;
        }
        else
        {
            if (title.isEmpty())
                throw new IllegalArgumentException("Title cannot be empty!");
            if (title.length() > TITLE_MAX_LENGTH)
                throw new IllegalArgumentException("Title cannot be longer than " + TITLE_MAX_LENGTH + " characters.");
            urlCheck(url);

            this.title = title;
            this.url = url;
        }
        return this;
    }

    /**
     * Sets the Description of the embed. This is where the main chunk of text for an embed is typically placed.
     *
     * <p><b><a href="http://i.imgur.com/lbchtwk.png">Example</a></b>
     *
     * @param  description
     *         the description of the embed
     *
     * @throws java.lang.IllegalArgumentException
     *         <ul>
     *             <li>If the provided {@code description} String is empty.</li>
     *             <li>If the length of {@code description} is greater than {@link net.dv8tion.jda.core.EmbedBuilder#TEXT_MAX_LENGTH}.</li>
     *         </ul>
     *
     * @return the builder after the description has been set
     */
    public EmbedBuilder setDescription(String description)
    {
        if (description == null)
        {
            this.description = null;
        }
        else
        {
            if (description.isEmpty())
                throw new IllegalArgumentException("Description must not be empty!");
            if (description.length() > TEXT_MAX_LENGTH)
                throw new IllegalArgumentException("Description cannot be longer than " + TEXT_MAX_LENGTH + " characters.");
            this.description = description;
        }
        return this;
    }
	/**
	 * Appends to the description of the embed. This is where the main chunk of text for an embed is typically placed.
	 *
	 * <p><b><a href="http://i.imgur.com/lbchtwk.png">Example</a></b>
	 *
	 * @param  description
	 *         the string to append to the description of the embed
	 *
	 * @throws java.lang.IllegalArgumentException
	 *         <ul>
	 *             <li>If the provided {@code description} String is null</li>
	 *             <li>If the length of {@code description} is greater than {@link net.dv8tion.jda.core.EmbedBuilder#TEXT_MAX_LENGTH}.</li>
	 *         </ul>
	 *
	 * @return the builder after the description has been set
	 */
    public EmbedBuilder appendDescription(String description)
    {
		Args.notNull(description, "description");
		if(((this.description == null) && (description.length() > TEXT_MAX_LENGTH))
				|| ((this.description != null) && ((this.description.length() + description.length()) > TEXT_MAX_LENGTH))){
			throw new IllegalArgumentException("Description cannot be longer than " + TEXT_MAX_LENGTH + " characters.");
		}
    	this.description = this.description == null ? description : this.description + description;
		return this;
	}

    /**
     * Sets the Timestamp of the embed.
     *
     * <p><b><a href="http://i.imgur.com/YP4NiER.png">Example</a></b>
     *
     * <p><b>Hint:</b> You can get the current time using {@link java.time.Instant#now() Instant.now()} or convert time from a
     * millisecond representation by using {@link java.time.Instant#ofEpochMilli(long) Instant.ofEpochMilli(long)};
     *
     * @param  temporal
     *         the temporal accessor of the timestamp
     *
     * @return the builder after the timestamp has been set
     */
    public EmbedBuilder setTimestamp(TemporalAccessor temporal)
    {
        if (temporal == null)
        {
            this.timestamp = null;
        }
        else if (temporal instanceof OffsetDateTime)
        {
            this.timestamp = (OffsetDateTime) temporal;
        }
        else
<<<<<<< HEAD
        {
            ZoneOffset offset;
            try
            {
                offset = ZoneOffset.from(temporal);
            }
            catch (DateTimeException ignore)
            {
                offset = ZoneOffset.UTC;
            }
            try
            {
                LocalDateTime ldt = LocalDateTime.from(temporal);
                this.timestamp = OffsetDateTime.of(ldt, offset);
            }
            catch (DateTimeException ignore) 
            {
                try
                {
                    Instant instant = Instant.from(temporal);
                    this.timestamp = OffsetDateTime.ofInstant(instant, offset);
                }
                catch (DateTimeException ex)
                {
                    throw new DateTimeException("Unable to obtain OffsetDateTime from TemporalAccessor: " +
                            temporal + " of type " + temporal.getClass().getName(), ex);
                }
            }
        }
        return this; 
=======
            this.timestamp = OffsetDateTime.from(temporal);
        return this;
>>>>>>> abcc0551
    }

    /**
     * Sets the Color of the embed.
     *
     * <p><b><a href="http://i.imgur.com/2YnxnRM.png">Example</a></b>
     *
     * <p><b>Hint:</b> You can use a predefined color like {@link java.awt.Color#BLUE} or you can define
     * your own color using one of Color's constructors.
     * <br>Example: {@link java.awt.Color#Color(int, int, int) new Color(0, 0, 255)}. This is the same as {@link java.awt.Color#BLUE}
     *
     * @param  color
     *         the color of the embed
     *
     * @return the builder after the color has been set
     */
    public EmbedBuilder setColor(Color color)
    {
        this.color = color;
        return this;
    }

    /**
     * Sets the Thumbnail of the embed.
     *
     * <p><b><a href="http://i.imgur.com/Zc3qwqB.png">Example</a></b>
     *
     * @param  url
     *         the url of the thumbnail of the embed
     *
     * @throws java.lang.IllegalArgumentException
     *         <ul>
     *             <li>If the length of {@code url} is longer than {@link net.dv8tion.jda.core.EmbedBuilder#URL_MAX_LENGTH}.</li>
     *             <li>If the provided {@code url} is not a properly formatted http or https url.</li>
     *         </ul>
     *
     * @return the builder after the thumbnail has been set
     */
    public EmbedBuilder setThumbnail(String url)
    {
        if (url == null)
        {
            this.thumbnail = null;
        }
        else
        {
            urlCheck(url);
            this.thumbnail = new MessageEmbed.Thumbnail(url, null, 0, 0);
        }
        return this;
    }

    /**
     * Sets the Image of the embed.
     *
     * <p><b><a href="http://i.imgur.com/2hzuHFJ.png">Example</a></b>
     *
     * @param  url
     *         the url of the image of the embed
     *
     * @throws java.lang.IllegalArgumentException
     *         <ul>
     *             <li>If the length of {@code url} is longer than {@link net.dv8tion.jda.core.EmbedBuilder#URL_MAX_LENGTH}.</li>
     *             <li>If the provided {@code url} is not a properly formatted http or https url.</li>
     *         </ul>
     *
     * @return the builder after the image has been set
     */
    public EmbedBuilder setImage(String url)
    {
        if (url == null)
        {
            this.image = null;
        }
        else
        {
            urlCheck(url);
            this.image = new MessageEmbed.ImageInfo(url, null, 0, 0);
        }
        return this;
    }

    /**
     * Sets the Author of the embed. The author appears in the top left of the embed and can have a small
     * image beside it along with the author's name being made clickable by way of providing a url.
     *
     * <p><b><a href="http://i.imgur.com/JgZtxIM.png">Example</a></b>
     *
     * @param  name
     *         the name of the author of the embed. If this is not set, the author will not appear in the embed
     * @param  url
     *         the url of the author of the embed
     * @param  iconUrl
     *         the url of the icon for the author
     *
     * @throws java.lang.IllegalArgumentException
     *         <ul>
     *             <li>If the length of {@code url} is longer than {@link net.dv8tion.jda.core.EmbedBuilder#URL_MAX_LENGTH}.</li>
     *             <li>If the provided {@code url} is not a properly formatted http or https url.</li>
     *             <li>If the length of {@code iconUrl} is longer than {@link net.dv8tion.jda.core.EmbedBuilder#URL_MAX_LENGTH}.</li>
     *             <li>If the provided {@code iconUrl} is not a properly formatted http or https url.</li>
     *         </ul>
     *
     * @return the builder after the author has been set
     */
    public EmbedBuilder setAuthor(String name, String url, String iconUrl)
    {
        //We only check if the name is null because its presence is what determines if the
        // the author will appear in the embed.
        if (name == null)
        {
            this.author = null;
        }
        else
        {
            urlCheck(url);
            urlCheck(iconUrl);
            this.author = new MessageEmbed.AuthorInfo(name, url, iconUrl, null);
        }
        return this;
    }

    /**
     * Sets the Footer of the embed.
     *
     * <p><b><a href="http://i.imgur.com/jdf4sbi.png">Example</a></b>
     *
     * @param  text
     *         the text of the footer of the embed. If this is not set, the footer will not appear in the embed.
     * @param  iconUrl
     *         the url of the icon for the footer
     *
     * @throws java.lang.IllegalArgumentException
     *         <ul>
     *             <li>If the length of {@code text} is longer than {@link net.dv8tion.jda.core.EmbedBuilder#TEXT_MAX_LENGTH}.</li>
     *             <li>If the length of {@code iconUrl} is longer than {@link net.dv8tion.jda.core.EmbedBuilder#URL_MAX_LENGTH}.</li>
     *             <li>If the provided {@code iconUrl} is not a properly formatted http or https url.</li>
     *         </ul>
     *
     * @return the builder after the footer has been set
     */
    public EmbedBuilder setFooter(String text, String iconUrl)
    {
        //We only check if the text is null because its presence is what determines if the
        // footer will appear in the embed.
        if (text == null)
        {
            this.footer = null;
        }
        else
        {
            if (text.length() > TEXT_MAX_LENGTH)
                throw new IllegalArgumentException("Text cannot be longer than " + TEXT_MAX_LENGTH + " characters.");
            urlCheck(iconUrl);
            this.footer = new MessageEmbed.Footer(text, iconUrl, null);
        }
        return this;
    }

    /**
     * Copies the provided Field into a new Field for this builder.
     * <br>For additional documentation, see {@link #addField(String, String, boolean)}
     *
     * @param  field
     *         the field object to add
     *
     * @return the builder after the field has been added
     */
    public EmbedBuilder addField(MessageEmbed.Field field)
    {
        return field == null ? this : addField(field.getName(), field.getValue(), field.isInline());
    }

    /**
     * Adds a Field to the embed.
     *
     * <p>Note: If a blank string is provided to either {@code name} or {@code value}, the blank string is replaced
     * with {@link net.dv8tion.jda.core.EmbedBuilder#ZERO_WIDTH_SPACE}.
     *
     * <p><b><a href="http://i.imgur.com/gnjzCoo.png">Example of Inline</a></b>
     * <p><b><a href="http://i.imgur.com/Ky0KlsT.png">Example if Non-inline</a></b>
     *
     * @param  name
     *         the name of the Field, displayed in bold above the {@code value}.
     * @param  value
     *         the contents of the field.
     * @param  inline
     *         whether or not this field should display inline.
     *
     * @throws java.lang.IllegalArgumentException
     *         <ul>
     *             <li>If only {@code name} or {@code value} is set. Both must be set.</li>
     *             <li>If the length of {@code name} is greater than {@link net.dv8tion.jda.core.EmbedBuilder#TITLE_MAX_LENGTH}.</li>
     *             <li>If the length of {@code value} is greater than {@link net.dv8tion.jda.core.EmbedBuilder#TEXT_MAX_LENGTH}.</li>
     *         </ul>
     *
     * @return the builder after the field has been added
     */
    public EmbedBuilder addField(String name, String value, boolean inline)
    {
        if (name == null && value == null)
            return this;
        else if (name == null || value == null)
            throw new IllegalArgumentException("Both Name and Value must be set!");
        else if (name.length() > TITLE_MAX_LENGTH)
            throw new IllegalArgumentException("Name cannot be longer than " + TITLE_MAX_LENGTH + " characters.");
        else if (value.length() > VALUE_MAX_LENGTH)
            throw new IllegalArgumentException("Value cannot be longer than " + VALUE_MAX_LENGTH + " characters.");
        if (name.isEmpty())
            name = ZERO_WIDTH_SPACE;
        if (value.isEmpty())
            value = ZERO_WIDTH_SPACE;
        this.fields.add(new MessageEmbed.Field(name, value, inline));
        return this;
    }

    /**
     * Adds a blank (empty) Field to the embed.
     *
     * <p><b><a href="http://i.imgur.com/tB6tYWy.png">Example of Inline</a></b>
     * <p><b><a href="http://i.imgur.com/lQqgH3H.png">Example of Non-inline</a></b>
     *
     * @param  inline
     *         whether or not this field should display inline
     *
     * @return the builder after the field has been added
     */
    public EmbedBuilder addBlankField(boolean inline)
    {
        this.fields.add(new MessageEmbed.Field(ZERO_WIDTH_SPACE, ZERO_WIDTH_SPACE, inline));
        return this;
    }
<<<<<<< HEAD
    
    /**
     * Clears all fields from the embed, such as those created with the 
     * {@link net.dv8tion.jda.core.EmbedBuilder#EmbedBuilder(net.dv8tion.jda.core.entities.MessageEmbed) EmbedBuilder(MessageEmbed)}
     * constructor or via the 
     * {@link net.dv8tion.jda.core.EmbedBuilder#addField(net.dv8tion.jda.core.entities.MessageEmbed.Field) addField} methods.
     *
     * @return the builder after the field has been added
     */
    public EmbedBuilder clearFields()
    {
        this.fields.clear();
        return this;
    }
    
=======

>>>>>>> abcc0551
    private void urlCheck(String url)
    {
        if (url == null)
            return;
        else if (url.length() > URL_MAX_LENGTH)
            throw new IllegalArgumentException("URL cannot be longer than " + URL_MAX_LENGTH + " characters.");
        else if (!URL_PATTERN.matcher(url).matches())
            throw new IllegalArgumentException("URL must be a valid http or https url.");
    }
}<|MERGE_RESOLUTION|>--- conflicted
+++ resolved
@@ -38,20 +38,15 @@
  * @since  JDA 3.0
  * @author John A. Grosh
  */
-public class EmbedBuilder
+public class EmbedBuilder 
 {
     public final static int TITLE_MAX_LENGTH = 256;
     public final static int VALUE_MAX_LENGTH = 1024;
     public final static int TEXT_MAX_LENGTH = 2048;
     public final static int URL_MAX_LENGTH = 2000;
     public final static String ZERO_WIDTH_SPACE = "\u200E";
-<<<<<<< HEAD
     public final static Pattern URL_PATTERN = Pattern.compile("\\s*(https?|attachment):\\/\\/.+\\..{2,}\\s*", Pattern.CASE_INSENSITIVE);
     
-=======
-    public final static Pattern URL_PATTERN = Pattern.compile("\\s*https?:\\/\\/.+\\..{2,}\\s*", Pattern.CASE_INSENSITIVE);
-
->>>>>>> abcc0551
     private String url;
     private String title;
     private String description;
@@ -62,7 +57,7 @@
     private MessageEmbed.Footer footer;
     private MessageEmbed.ImageInfo image;
     private final List<MessageEmbed.Field> fields;
-
+    
     /**
      * Creates an EmbedBuilder to be used to creates an embed to send.
      * <br>Every part of an embed can be removed or cleared by providing {@code null} to the setter method.
@@ -71,7 +66,7 @@
     {
         this(null);
     }
-
+    
     /**
      * Creates an EmbedBuilder using fields in an existing embed.
      *
@@ -96,7 +91,7 @@
                 fields.addAll(embed.getFields());
         }
     }
-
+    
     /**
      * Returns a {@link net.dv8tion.jda.core.entities.MessageEmbed MessageEmbed}
      * that has been checked as being valid for sending.
@@ -112,7 +107,7 @@
         {
             throw new IllegalStateException("Cannot build an empty embed!");
         }
-
+        
         return new MessageEmbedImpl().setTitle(title)
                 .setUrl(url)
                 .setDescription(description)
@@ -124,10 +119,10 @@
                 .setImage(image)
                 .setFields(fields);
     }
-
+    
     /**
      * Checks if the given embed is empty. Empty embeds will throw an exception if built
-     *
+     * 
      * @return true if the embed is empty and cannot be built
      */
     public boolean isEmpty()
@@ -142,7 +137,7 @@
                 && image == null
                 && fields.isEmpty();
     }
-
+    
     /**
      * Sets the Title of the embed.
      *
@@ -183,7 +178,7 @@
         }
         return this;
     }
-
+    
     /**
      * Sets the Description of the embed. This is where the main chunk of text for an embed is typically placed.
      *
@@ -267,7 +262,6 @@
             this.timestamp = (OffsetDateTime) temporal;
         }
         else
-<<<<<<< HEAD
         {
             ZoneOffset offset;
             try
@@ -283,7 +277,7 @@
                 LocalDateTime ldt = LocalDateTime.from(temporal);
                 this.timestamp = OffsetDateTime.of(ldt, offset);
             }
-            catch (DateTimeException ignore) 
+            catch (DateTimeException ignore)
             {
                 try
                 {
@@ -298,12 +292,8 @@
             }
         }
         return this; 
-=======
-            this.timestamp = OffsetDateTime.from(temporal);
-        return this;
->>>>>>> abcc0551
-    }
-
+    }
+    
     /**
      * Sets the Color of the embed.
      *
@@ -323,7 +313,7 @@
         this.color = color;
         return this;
     }
-
+    
     /**
      * Sets the Thumbnail of the embed.
      *
@@ -383,7 +373,7 @@
         }
         return this;
     }
-
+    
     /**
      * Sets the Author of the embed. The author appears in the top left of the embed and can have a small
      * image beside it along with the author's name being made clickable by way of providing a url.
@@ -423,7 +413,7 @@
         }
         return this;
     }
-
+    
     /**
      * Sets the Footer of the embed.
      *
@@ -460,11 +450,11 @@
         }
         return this;
     }
-
+    
     /**
      * Copies the provided Field into a new Field for this builder.
      * <br>For additional documentation, see {@link #addField(String, String, boolean)}
-     *
+     * 
      * @param  field
      *         the field object to add
      *
@@ -474,7 +464,7 @@
     {
         return field == null ? this : addField(field.getName(), field.getValue(), field.isInline());
     }
-
+    
     /**
      * Adds a Field to the embed.
      *
@@ -483,7 +473,7 @@
      *
      * <p><b><a href="http://i.imgur.com/gnjzCoo.png">Example of Inline</a></b>
      * <p><b><a href="http://i.imgur.com/Ky0KlsT.png">Example if Non-inline</a></b>
-     *
+     * 
      * @param  name
      *         the name of the Field, displayed in bold above the {@code value}.
      * @param  value
@@ -517,7 +507,7 @@
         this.fields.add(new MessageEmbed.Field(name, value, inline));
         return this;
     }
-
+    
     /**
      * Adds a blank (empty) Field to the embed.
      *
@@ -534,12 +524,11 @@
         this.fields.add(new MessageEmbed.Field(ZERO_WIDTH_SPACE, ZERO_WIDTH_SPACE, inline));
         return this;
     }
-<<<<<<< HEAD
-    
-    /**
-     * Clears all fields from the embed, such as those created with the 
+
+    /**
+     * Clears all fields from the embed, such as those created with the
      * {@link net.dv8tion.jda.core.EmbedBuilder#EmbedBuilder(net.dv8tion.jda.core.entities.MessageEmbed) EmbedBuilder(MessageEmbed)}
-     * constructor or via the 
+     * constructor or via the
      * {@link net.dv8tion.jda.core.EmbedBuilder#addField(net.dv8tion.jda.core.entities.MessageEmbed.Field) addField} methods.
      *
      * @return the builder after the field has been added
@@ -549,10 +538,7 @@
         this.fields.clear();
         return this;
     }
-    
-=======
-
->>>>>>> abcc0551
+
     private void urlCheck(String url)
     {
         if (url == null)
