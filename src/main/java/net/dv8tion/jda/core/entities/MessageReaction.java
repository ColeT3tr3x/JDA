/*
 *     Copyright 2015-2018 Austin Keener & Michael Ritter & Florian Spieß
 *
 * Licensed under the Apache License, Version 2.0 (the "License");
 * you may not use this file except in compliance with the License.
 * You may obtain a copy of the License at
 *
 *     http://www.apache.org/licenses/LICENSE-2.0
 *
 * Unless required by applicable law or agreed to in writing, software
 * distributed under the License is distributed on an "AS IS" BASIS,
 * WITHOUT WARRANTIES OR CONDITIONS OF ANY KIND, either express or implied.
 * See the License for the specific language governing permissions and
 * limitations under the License.
 */

package net.dv8tion.jda.core.entities;

import net.dv8tion.jda.client.entities.Group;
import net.dv8tion.jda.core.JDA;
import net.dv8tion.jda.core.Permission;
import net.dv8tion.jda.core.exceptions.InsufficientPermissionException;
import net.dv8tion.jda.core.exceptions.PermissionException;
import net.dv8tion.jda.core.requests.Request;
import net.dv8tion.jda.core.requests.Response;
import net.dv8tion.jda.core.requests.RestAction;
import net.dv8tion.jda.core.requests.Route;
import net.dv8tion.jda.core.requests.restaction.pagination.ReactionPaginationAction;
import net.dv8tion.jda.core.utils.Checks;
import net.dv8tion.jda.core.utils.MiscUtil;

import javax.annotation.CheckReturnValue;
import javax.annotation.Nonnull;
import javax.annotation.Nullable;
import java.time.OffsetDateTime;
import java.util.Objects;

/**
 * An object representing a single MessageReaction from Discord.
 * This is an immutable object and is not updated by method calls or changes in Discord. A new snapshot instance
 * built from Discord is needed to see changes.
 *
 * @since  3.0
 */
public class MessageReaction
{
    private final MessageChannel channel;
    private final ReactionEmote emote;
    private final long messageId;
    private final boolean self;
    private final int count;

    /**
     * Creates a new MessageReaction instance
     *
     * @param  channel
     *         The {@link net.dv8tion.jda.core.entities.MessageChannel} this Reaction was used in
     * @param  emote
     *         The {@link net.dv8tion.jda.core.entities.MessageReaction.ReactionEmote ReactionEmote} that was used
     * @param  messageId
     *         The message id this reaction is attached to
     * @param  self
     *         Whether we already reacted with this Reaction
     * @param  count
     *         The amount of people that reacted with this Reaction
     */
    public MessageReaction(MessageChannel channel, ReactionEmote emote, long messageId, boolean self, int count)
    {
        this.channel = channel;
        this.emote = emote;
        this.messageId = messageId;
        this.self = self;
        this.count = count;
    }

    /**
     * The JDA instance of this Reaction
     *
     * @return The JDA instance of this Reaction
     */
    @Nonnull
    public JDA getJDA()
    {
        return channel.getJDA();
    }

    /**
     * Whether the currently logged in account has reacted with this reaction
     *
     * @return True, if we reacted with this reaction
     */
    public boolean isSelf()
    {
        return self;
    }

    /**
     * The amount of users that already reacted with this Reaction
     * <br><b>This is not updated, it is a {@code final int} per Reaction instance</b>
     *
     * <p>This value is not available in events such as {@link net.dv8tion.jda.core.events.message.react.MessageReactionAddEvent MessageReactionAddEvent}
     * and {@link net.dv8tion.jda.core.events.message.react.MessageReactionRemoveEvent MessageReactionRemoveEvent} in which case an
     * {@link java.lang.IllegalStateException IllegalStateException} is thrown!
     *
     * @throws java.lang.IllegalStateException
     *         If this MessageReaction is from an event which does not provide a count
     *
     * @return The amount of users that reacted with this Reaction
     */
    public int getCount()
    {
        if (count < 0)
            throw new IllegalStateException("Cannot retrieve count for this MessageReaction!");
        return count;
    }

    /**
     * The {@link net.dv8tion.jda.core.entities.ChannelType ChannelType}
     * this Reaction was used in.
     *
     * @return The ChannelType
     */
    @Nonnull
    public ChannelType getChannelType()
    {
        return channel.getType();
    }

    /**
     * Whether this Reaction was used in a {@link net.dv8tion.jda.core.entities.MessageChannel MessageChannel}
     * of the specified {@link net.dv8tion.jda.core.entities.ChannelType ChannelType}.
     *
     * @param  type
     *         The ChannelType to compare
     *
     * @return True, if this Reaction was used in a MessageChannel from the specified ChannelType
     */
    public boolean isFromType(ChannelType type)
    {
        return getChannelType() == type;
    }

    /**
     * The {@link net.dv8tion.jda.core.entities.Guild Guild} this Reaction was used in,
     * this might return {@code null} when this Reaction was not used in a MessageChannel
     * from the ChannelType {@link net.dv8tion.jda.core.entities.ChannelType#TEXT TEXT}!
     *
     * @return {@link net.dv8tion.jda.core.entities.Guild Guild} this Reaction was used in, or {@code null}
     */
    @Nullable
    public Guild getGuild()
    {
        TextChannel channel = getTextChannel();
        return channel != null ? channel.getGuild() : null;
    }

    /**
     * The {@link net.dv8tion.jda.core.entities.TextChannel TextChannel} this Reaction was used in
     * or {@code null} if this is not from type {@link net.dv8tion.jda.core.entities.ChannelType#TEXT ChannelType.TEXT}!
     *
     * @return The {@link net.dv8tion.jda.core.entities.TextChannel TextChannel} or {@code null}
     */
    @Nullable
    public TextChannel getTextChannel()
    {
        return getChannel() instanceof TextChannel ? (TextChannel) getChannel() : null;
    }

    /**
     * The {@link net.dv8tion.jda.core.entities.PrivateChannel PrivateChannel} this Reaction was used in
     * or {@code null} if this is not from type {@link net.dv8tion.jda.core.entities.ChannelType#PRIVATE ChannelType.PRIVATE}!
     *
     * @return The {@link net.dv8tion.jda.core.entities.PrivateChannel PrivateChannel} or {@code null}
     */
    @Nullable
    public PrivateChannel getPrivateChannel()
    {
        return getChannel() instanceof PrivateChannel ? (PrivateChannel) getChannel() : null;
    }

    /**
     * The {@link net.dv8tion.jda.client.entities.Group Group} this Reaction was used in
     * or {@code null} if this is not from type {@link net.dv8tion.jda.core.entities.ChannelType#GROUP ChannelType.GROUP}!
     *
     * @return The {@link net.dv8tion.jda.client.entities.Group Group} or {@code null}
     */
    @Nullable
    public Group getGroup()
    {
        return getChannel() instanceof Group ? (Group) getChannel() : null;
    }

    /**
     * The {@link net.dv8tion.jda.core.entities.MessageChannel MessageChannel}
     * this Reaction was used in.
     *
     * @return The channel this Reaction was used in
     */
    @Nonnull
    public MessageChannel getChannel()
    {
        return channel;
    }

    /**
     * The {@link net.dv8tion.jda.core.entities.MessageReaction.ReactionEmote ReactionEmote}
     * of this Reaction
     *
     * @return The final instance of this Reaction's Emote/Emoji
     */
    @Nonnull
    public ReactionEmote getReactionEmote()
    {
        return emote;
    }

    /**
<<<<<<< HEAD
     * The {@link net.dv8tion.jda.core.entities.MessageReaction.ReactionEmote ReactionEmote}
     * of this Reaction
     *
     * @return The final instance of this Reaction's Emote/Emoji
     *
     * @deprecated
     *         This will be replaced due to the new naming convention; Use {@link #getReactionEmote()} instead
     */
    @Nonnull
    @Deprecated
    public ReactionEmote getEmote()
    {
        return getReactionEmote();
    }

    /**
=======
>>>>>>> 8d2877e5
     * The message id this reaction is attached to
     *
     * @return The message id this reaction is attached to
     */
    @Nonnull
    public String getMessageId()
    {
        return Long.toUnsignedString(messageId);
    }

    /**
     * The message id this reaction is attached to
     *
     * @return The message id this reaction is attached to
     */
    public long getMessageIdLong()
    {
        return messageId;
    }

    /**
     * Retrieves the {@link net.dv8tion.jda.core.entities.User Users} that
     * already reacted with this MessageReaction.
     * <br>This is an overload of {@link #getUsers(int)} with {@code 100}.
     *
     * <p>Possible ErrorResponses include:
     * <ul>
     *     <li>{@link net.dv8tion.jda.core.requests.ErrorResponse#UNKNOWN_MESSAGE UNKNOWN_MESSAGE}
     *     <br>If the message this reaction was attached to got deleted.</li>
     *
     *     <li>{@link net.dv8tion.jda.core.requests.ErrorResponse#UNKNOWN_CHANNEL UNKNOWN_CHANNEL}
     *     <br>If the channel this reaction was used in got deleted.</li>
     *
     *     <li>{@link net.dv8tion.jda.core.requests.ErrorResponse#MISSING_ACCESS MISSING_ACCESS}
     *     <br>If we were removed from the channel/guild</li>
     * </ul>
     *
     * @return {@link net.dv8tion.jda.core.requests.restaction.pagination.ReactionPaginationAction ReactionPaginationAction}
     *         <br>Iterable {@link net.dv8tion.jda.core.requests.restaction.pagination.PaginationAction PaginationAction} to get all users
     */
    @Nonnull
    @CheckReturnValue
    public ReactionPaginationAction getUsers()
    {
        return getUsers(100);
    }

    /**
     * Retrieves the {@link net.dv8tion.jda.core.entities.User Users} that
     * already reacted with this MessageReaction. The maximum amount of users
     * that can be retrieved is 100.
     *
     * <p>Possible ErrorResponses include:
     * <ul>
     *     <li>{@link net.dv8tion.jda.core.requests.ErrorResponse#UNKNOWN_MESSAGE UNKNOWN_MESSAGE}
     *     <br>If the message this reaction was attached to got deleted.</li>
     *
     *     <li>{@link net.dv8tion.jda.core.requests.ErrorResponse#UNKNOWN_CHANNEL UNKNOWN_CHANNEL}
     *     <br>If the channel this reaction was used in got deleted.</li>
     *
     *     <li>{@link net.dv8tion.jda.core.requests.ErrorResponse#MISSING_ACCESS MISSING_ACCESS}
     *     <br>If we were removed from the channel/guild</li>
     * </ul>
     *
     * @param  amount
     *         the amount of users to retrieve
     *
     * @throws IllegalArgumentException
     *         if the provided amount is not between 1-100
     *
     * @return {@link net.dv8tion.jda.core.requests.restaction.pagination.ReactionPaginationAction ReactionPaginationAction}
     *         <br>Iterable {@link net.dv8tion.jda.core.requests.restaction.pagination.PaginationAction PaginationAction} to get all users
     */
    @Nonnull
    @CheckReturnValue
    public ReactionPaginationAction getUsers(int amount)
    {
        return new ReactionPaginationAction(this).limit(amount);
    }

    /**
     * Removes this Reaction from the Message.
     * <br>This will remove our own reaction as an overload
     * of {@link #removeReaction(User)}.
     *
     * <p>Possible ErrorResponses include:
     * <ul>
     *     <li>{@link net.dv8tion.jda.core.requests.ErrorResponse#UNKNOWN_MESSAGE UNKNOWN_MESSAGE}
     *     <br>If the message this reaction was attached to got deleted.</li>
     *
     *     <li>{@link net.dv8tion.jda.core.requests.ErrorResponse#UNKNOWN_CHANNEL UNKNOWN_CHANNEL}
     *     <br>If the channel this reaction was used in got deleted.</li>
     *
     *     <li>{@link net.dv8tion.jda.core.requests.ErrorResponse#MISSING_ACCESS MISSING_ACCESS}
     *     <br>If we were removed from the channel/guild</li>
     * </ul>
     *
     * @return {@link net.dv8tion.jda.core.requests.RestAction RestAction} - Type: Void
     *         Nothing is returned on success
     */
    @Nonnull
    @CheckReturnValue
    public RestAction<Void> removeReaction()
    {
        return removeReaction(getJDA().getSelfUser());
    }

    /**
     * Removes this Reaction from the Message.
     * <br>This will remove the reaction of the {@link net.dv8tion.jda.core.entities.User User}
     * provided.
     *
     * <p>If the provided User did not react with this Reaction this does nothing.
     *
     * <p>Possible ErrorResponses include:
     * <ul>
     *     <li>{@link net.dv8tion.jda.core.requests.ErrorResponse#UNKNOWN_MESSAGE UNKNOWN_MESSAGE}
     *     <br>If the message this reaction was attached to got deleted.</li>
     *
     *     <li>{@link net.dv8tion.jda.core.requests.ErrorResponse#UNKNOWN_CHANNEL UNKNOWN_CHANNEL}
     *     <br>If the channel this reaction was used in got deleted.</li>
     *
     *     <li>{@link net.dv8tion.jda.core.requests.ErrorResponse#MISSING_ACCESS MISSING_ACCESS}
     *     <br>If we were removed from the channel/guild</li>
     * </ul>
     *
     * @param  user
     *         The User of which to remove the reaction
     *
     * @throws java.lang.IllegalArgumentException
     *         If the provided {@code user} is null.
     * @throws net.dv8tion.jda.core.exceptions.InsufficientPermissionException
     *         if the provided User is not us and we do not have permission to
     *         {@link net.dv8tion.jda.core.Permission#MESSAGE_MANAGE manage messages}
     *         in the channel this reaction was used in
     *
     * @return {@link net.dv8tion.jda.core.requests.RestAction RestAction} - Type: Void
     *         Nothing is returned on success
     */
    @Nonnull
    @CheckReturnValue
    public RestAction<Void> removeReaction(User user)
    {
        Checks.notNull(user, "User");
        if (!user.equals(getJDA().getSelfUser()))
        {
            if (channel.getType() == ChannelType.TEXT)
            {
                Channel channel = (Channel) this.channel;
                if (!channel.getGuild().getSelfMember().hasPermission(channel, Permission.MESSAGE_MANAGE))
                    throw new InsufficientPermissionException(Permission.MESSAGE_MANAGE);
            }
            else
            {
                throw new PermissionException("Unable to remove Reaction of other user in non-text channel!");
            }
        }

        String code = emote.isEmote()
                    ? emote.getName() + ":" + emote.getId()
                    : MiscUtil.encodeUTF8(emote.getName());
        Route.CompiledRoute route;
        if (user.equals(getJDA().getSelfUser()))
            route = Route.Messages.REMOVE_OWN_REACTION.compile(channel.getId(), getMessageId(), code);
        else
            route = Route.Messages.REMOVE_REACTION.compile(channel.getId(), getMessageId(), code, user.getId());
        return new RestAction<Void>(getJDA(), route)
        {
            @Override
            protected void handleResponse(Response response, Request<Void> request)
            {
                if (response.isOk())
                    request.onSuccess(null);
                else
                    request.onFailure(response);
            }
        };
    }

    @Override
    public boolean equals(@Nullable Object obj)
    {
        if (obj == this)
            return true;
        if (!(obj instanceof MessageReaction))
            return false;
        MessageReaction r = (MessageReaction) obj;
        return r.emote.equals(emote)
            && r.self == self
            && r.messageId == messageId;
    }

    @Override
    public String toString()
    {
        return "MR:(M:(" + messageId + ") / " + emote + ")";
    }

    /**
     * Represents an Emoji/Emote of a MessageReaction
     * <br>This is used to wrap both emojis and emotes
     *
     * <p><b>Unicode</b>
     * <br>The normal emoji used by Discord are specified by unicode.
     * These emoji return {@code false} with {@link #isEmote()} and have no id.
     * Instead you should compare them using the {@link #getName()}. {@code emote.getName().equals("\uD83D\uDC40")} would check if this
     * reaction is the eyes emoji.
     *
     * <p><b>Custom Emotes</b>
     * <br>The custom server emotes (and integration emotes) in discord are not part of unicode.
     * Instead users upload images together with names (see {@link net.dv8tion.jda.core.managers.GuildController#createEmote(String, Icon, Role...) GuildController.createEmote(String, Icon)}).
     * Those emotes then have an id {@link #getId()} and return {@code true} for {@link #isEmote()}. {@code emote.getIdLong() == 245267426227388416L} would check
     * if the emote has the correct ID. Note that {@link #getIdLong()} may throw an exception.
     */
    public static class ReactionEmote
    {
        private final JDA api;
        private final String name;
        private final Long id;
        private Emote emote = null;

        public ReactionEmote(String name, @Nullable Long id, JDA api)
        {
            this.name = name;
            this.id = id;
            this.api = api;
        }

        public ReactionEmote(Emote emote)
        {
            this(emote.getName(), emote.getIdLong(), emote.getJDA());
            this.emote = emote;
        }

        /**
         * Whether this is a custom {@link net.dv8tion.jda.core.entities.Emote Emote}.
         * <br>When false this is a unicode emoji.
         *
         * @return True, if {@link #getId()} is not null
         */
        public boolean isEmote()
        {
            return emote != null;
        }

        /**
         * The id of this ReactionEmote or {@code null} if this is not a custom emote.
         *
         * @return The id or {@code null}
         */
        @Nullable
        public String getId()
        {
            return id != null ? String.valueOf(id) : null;
        }

        /**
         * The id of this ReactionEmote
         *
         * @throws java.lang.IllegalStateException
         *         If {@link #isEmote()} is false.
         *
         * @return The id of this emote
         */
        public long getIdLong()
        {
            if (id == null)
                throw new IllegalStateException("No id available");
            return id;
        }

        /**
         * The time when this emote was created.
         * <br>Not correlating to reaction time.
         *
         * @throws java.lang.IllegalStateException
         *         If this is not a custom server emote
         *
         * @return The time when this emote was created
         */
        @Nonnull
        public OffsetDateTime getCreationTime()
        {
            return MiscUtil.getCreationTime(getIdLong());
        }

        /**
         * The name for this emote/emoji
         * <br>For unicode emojis this will be the unicode of said emoji.
         *
         * @return The name for this emote/emoji
         */
        @Nonnull
        public String getName()
        {
            return name;
        }

        /**
         * The instance of {@link net.dv8tion.jda.core.entities.Emote Emote}
         * for the Reaction instance.
         * <br>Might be null if {@link #getId()} returns null.
         *
         * @return The possibly-null Emote for the Reaction instance
         */
        @Nonnull
        public Emote getEmote()
        {
            return emote;
        }

        /**
         * The current JDA instance for the Reaction
         *
         * @return The JDA instance of the Reaction
         */
        @Nonnull
        public JDA getJDA()
        {
            return api;
        }

        @Override
        public boolean equals(@Nullable Object obj)
        {
            return obj instanceof ReactionEmote
                    && Objects.equals(((ReactionEmote) obj).id, id)
                    && ((ReactionEmote) obj).getName().equals(name);
        }

        @Override
        public String toString()
        {
            return "RE:" + (isEmote() ? getEmote() : getName() + "(" + id + ")");
        }
    }

}<|MERGE_RESOLUTION|>--- conflicted
+++ resolved
@@ -215,25 +215,6 @@
     }
 
     /**
-<<<<<<< HEAD
-     * The {@link net.dv8tion.jda.core.entities.MessageReaction.ReactionEmote ReactionEmote}
-     * of this Reaction
-     *
-     * @return The final instance of this Reaction's Emote/Emoji
-     *
-     * @deprecated
-     *         This will be replaced due to the new naming convention; Use {@link #getReactionEmote()} instead
-     */
-    @Nonnull
-    @Deprecated
-    public ReactionEmote getEmote()
-    {
-        return getReactionEmote();
-    }
-
-    /**
-=======
->>>>>>> 8d2877e5
      * The message id this reaction is attached to
      *
      * @return The message id this reaction is attached to
