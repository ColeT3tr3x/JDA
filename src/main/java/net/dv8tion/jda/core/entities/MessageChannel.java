--- conflicted
+++ resolved
@@ -1100,39 +1100,7 @@
     @CheckReturnValue
     default MessageHistory.MessageRetrieveAction getHistoryAround(long messageId, int limit)
     {
-<<<<<<< HEAD
-        Checks.notEmpty(messageId, "Provided messageId");
-        Checks.check(limit >= 1 && limit <= 100, "Provided limit was out of bounds. Minimum: 1, Max: 100. Provided: %d", limit);
-
-        Route.CompiledRoute route = Route.Messages.GET_MESSAGE_HISTORY.compile(this.getId()).withQueryParams("limit", Integer.toString(limit), "around", messageId);
-
-        return new RestAction<MessageHistory>(getJDA(), route)
-        {
-            @Override
-            protected void handleResponse(Response response, Request<MessageHistory> request)
-            {
-                if (!response.isOk())
-                {
-                    request.onFailure(response);
-                    return;
-                }
-
-                MessageHistory mHistory = new MessageHistory(MessageChannel.this);
-
-                EntityBuilder builder = api.getEntityBuilder();;
-                LinkedList<Message> msgs  = new LinkedList<>();
-                DataArray historyJson = response.getArray();
-
-                for (int i = 0; i < historyJson.length(); i++)
-                    msgs.add(builder.createMessage(historyJson.getObject(i), MessageChannel.this, false));
-
-                msgs.forEach(msg -> mHistory.history.put(msg.getIdLong(), msg));
-                request.onSuccess(mHistory);
-            }
-        };
-=======
         return getHistoryAround(Long.toUnsignedString(messageId), limit);
->>>>>>> 0539d4de
     }
 
     /**
