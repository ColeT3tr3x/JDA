/*
<<<<<<< HEAD
 *     Copyright 2015-2017 Austin Keener & Michael Ritter & Florian Spieß
=======
 *     Copyright 2015-2018 Austin Keener & Michael Ritter & Florian Spieß
>>>>>>> e74d55a5
 *
 * Licensed under the Apache License, Version 2.0 (the "License");
 * you may not use this file except in compliance with the License.
 * You may obtain a copy of the License at
 *
 *     http://www.apache.org/licenses/LICENSE-2.0
 *
 * Unless required by applicable law or agreed to in writing, software
 * distributed under the License is distributed on an "AS IS" BASIS,
 * WITHOUT WARRANTIES OR CONDITIONS OF ANY KIND, either express or implied.
 * See the License for the specific language governing permissions and
 * limitations under the License.
 */

package net.dv8tion.jda.core.events.self;

import net.dv8tion.jda.core.JDA;

<<<<<<< HEAD
import javax.annotation.Nullable;

=======
>>>>>>> e74d55a5
/**
 * <b><u>SelfUpdatePhoneNumberEvent</u></b><br>
 * Fired if you change the phone number associated with your account.<br>
 */
public class SelfUpdatePhoneNumberEvent extends GenericSelfUpdateEvent
{
    private final String oldPhoneNumber;

<<<<<<< HEAD
    public SelfUpdatePhoneNumberEvent(JDA api, long responseNumber, @Nullable String oldPhoneNumber)
=======
    public SelfUpdatePhoneNumberEvent(JDA api, long responseNumber, String oldPhoneNumber)
>>>>>>> e74d55a5
    {
        super(api, responseNumber);
        this.oldPhoneNumber = oldPhoneNumber;
    }

    /**
     * Returns the old phone number or {@code null} if no phone number was previously set.
     *
     * @return The old phone number or {@code null}.
     */
<<<<<<< HEAD
    @Nullable
=======
>>>>>>> e74d55a5
    public String getOldPhoneNumber()
    {
        return oldPhoneNumber;
    }
}<|MERGE_RESOLUTION|>--- conflicted
+++ resolved
@@ -1,9 +1,5 @@
 /*
-<<<<<<< HEAD
- *     Copyright 2015-2017 Austin Keener & Michael Ritter & Florian Spieß
-=======
  *     Copyright 2015-2018 Austin Keener & Michael Ritter & Florian Spieß
->>>>>>> e74d55a5
  *
  * Licensed under the Apache License, Version 2.0 (the "License");
  * you may not use this file except in compliance with the License.
@@ -22,11 +18,8 @@
 
 import net.dv8tion.jda.core.JDA;
 
-<<<<<<< HEAD
 import javax.annotation.Nullable;
 
-=======
->>>>>>> e74d55a5
 /**
  * <b><u>SelfUpdatePhoneNumberEvent</u></b><br>
  * Fired if you change the phone number associated with your account.<br>
@@ -35,11 +28,7 @@
 {
     private final String oldPhoneNumber;
 
-<<<<<<< HEAD
     public SelfUpdatePhoneNumberEvent(JDA api, long responseNumber, @Nullable String oldPhoneNumber)
-=======
-    public SelfUpdatePhoneNumberEvent(JDA api, long responseNumber, String oldPhoneNumber)
->>>>>>> e74d55a5
     {
         super(api, responseNumber);
         this.oldPhoneNumber = oldPhoneNumber;
@@ -50,10 +39,7 @@
      *
      * @return The old phone number or {@code null}.
      */
-<<<<<<< HEAD
     @Nullable
-=======
->>>>>>> e74d55a5
     public String getOldPhoneNumber()
     {
         return oldPhoneNumber;
