--- conflicted
+++ resolved
@@ -750,14 +750,8 @@
             .put("d", new DataObject()
                 .put("session_id", sessionId)
                 .put("token", getToken())
-<<<<<<< HEAD
-                .put("seq", api.getResponseTotal())
-            );
+                .put("seq", api.getResponseTotal()));
         send(resume, true);
-=======
-                .put("seq", api.getResponseTotal()));
-        send(resume.toString(), true);
->>>>>>> 1e378c7a
         sentAuthInfo = true;
     }
 
@@ -898,12 +892,12 @@
 //        // Needs special handling due to content of "d" being an array
 //        if(type.equals("PRESENCE_REPLACE"))
 //        {
-//            JSONArray presences = raw.getJSONArray("d");
+//            DataArray presences = raw.getDataArray("d");
 //            LOG.trace(String.format("%s -> %s", type, presences.toString()));
 //            PresenceUpdateHandler handler = new PresenceUpdateHandler(api, responseTotal);
 //            for (int i = 0; i < presences.length(); i++)
 //            {
-//                JSONObject presence = presences.getJSONObject(i);
+//                DataObject presence = presences.getDataObject(i);
 //                handler.handle(presence);
 //            }
 //            return;
@@ -1142,19 +1136,8 @@
             handlers.put("RELATIONSHIP_ADD",         new RelationshipAddHandler(api));
             handlers.put("RELATIONSHIP_REMOVE",      new RelationshipRemoveHandler(api));
 
-<<<<<<< HEAD
-            handlers.put("MESSAGE_ACK", new SocketHandler(api)
-            {
-                @Override
-                protected Long handleInternally(DataObject content)
-                {
-                    return null;
-                }
-            });
-=======
             // Unused client events
             handlers.put("MESSAGE_ACK", new SocketHandler.NOPHandler(api));
->>>>>>> 1e378c7a
         }
     }
 
