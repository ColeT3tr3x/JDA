--- conflicted
+++ resolved
@@ -126,65 +126,19 @@
     @Override
     public void setPresence(OnlineStatus status, Game game)
     {
-<<<<<<< HEAD
-        DataObject gameObj = getGameJson(game);
-
-        Checks.check(status != OnlineStatus.UNKNOWN,
-                "Cannot set the presence status to an unknown OnlineStatus!");
-        if (status == OnlineStatus.OFFLINE || status == null)
-            status = OnlineStatus.INVISIBLE;
-
-        DataObject object = new DataObject();
-
-        object.put("game", gameObj);
-        object.put("status", status.getKey());
-        object.put("since", System.currentTimeMillis());
-        update(object);
-        this.status = status;
-        this.game = gameObj == null ? null : game;
-=======
-        setPresence(status, game, idle);
->>>>>>> b12cf49a
+        setPresence(status, game, idle);
     }
 
     @Override
     public void setPresence(OnlineStatus status, boolean idle)
     {
-<<<<<<< HEAD
-        Checks.check(status != OnlineStatus.UNKNOWN,
-                "Cannot set the presence status to an unknown OnlineStatus!");
-        if (status == OnlineStatus.OFFLINE || status == null)
-            status = OnlineStatus.INVISIBLE;
-
-        DataObject object = new DataObject();
-
-        object.put("afk", idle);
-        object.put("status", status.getKey());
-        object.put("since", System.currentTimeMillis());
-        update(object);
-        this.idle = idle;
-        this.status = status;
-=======
-        setPresence(status, game, idle);
->>>>>>> b12cf49a
+        setPresence(status, game, idle);
     }
 
     @Override
     public void setPresence(Game game, boolean idle)
     {
-<<<<<<< HEAD
-        DataObject gameObj = getGameJson(game);
-        DataObject object = new DataObject();
-
-        object.put("game", gameObj);
-        object.put("afk", idle);
-        object.put("since", System.currentTimeMillis());
-        update(object);
-        this.idle = idle;
-        this.game = gameObj == null ? null : game;
-=======
-        setPresence(status, game, idle);
->>>>>>> b12cf49a
+        setPresence(status, game, idle);
     }
 
 
