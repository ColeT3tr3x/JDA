--- conflicted
+++ resolved
@@ -1531,15 +1531,12 @@
         Set<Role> newRolesToAdd = new HashSet<>(rolesToAdd);
         newRolesToAdd.removeAll(rolesToRemove);
 
-<<<<<<< HEAD
         // If no changes have been made we return an EmptyRestAction instead
         if (currentRoles.addAll(newRolesToAdd))
             currentRoles.removeAll(rolesToRemove);
         else if (!currentRoles.removeAll(rolesToRemove))
             return new AuditableRestAction.EmptyRestAction<>(guild.getJDA());
 
-=======
->>>>>>> cbad3b53
         Checks.check(!currentRoles.contains(guild.getPublicRole()),
             "Cannot add the PublicRole of a Guild to a Member. All members have this role by default!");
 
@@ -1682,9 +1679,9 @@
             "Cannot add the PublicRole of a Guild to a Member. All members have this role by default!");
 
         // Return an empty rest action if there were no changes
-        if(member.getRoles().size()==roles.size() && member.getRoles().containsAll(roles))
+        if (member.getRoles().size() == roles.size() && member.getRoles().containsAll(roles))
             return new AuditableRestAction.EmptyRestAction<>(guild.getJDA());
-        
+
         //Make sure that the current managed roles are preserved and no new ones are added.
         List<Role> currentManaged = member.getRoles().stream().filter(Role::isManaged).collect(Collectors.toList());
         List<Role> newManaged = roles.stream().filter(Role::isManaged).collect(Collectors.toList());
@@ -1701,7 +1698,7 @@
                 throw new IllegalArgumentException("Cannot add managed roles to a member! Roles: " + newManaged.toString());
             }
         }
-        
+
         //This is identical to the rest action stuff in #modifyMemberRoles(Member, Collection<Role>, Collection<Role>)
         JSONObject body = new JSONObject()
                 .put("roles", roles.stream().map(Role::getId).collect(Collectors.toList()));
